//------------------------------------------------------------------------------
// Copyright 2018-2020 H2O.ai
//
// Permission is hereby granted, free of charge, to any person obtaining a
// copy of this software and associated documentation files (the "Software"),
// to deal in the Software without restriction, including without limitation
// the rights to use, copy, modify, merge, publish, distribute, sublicense,
// and/or sell copies of the Software, and to permit persons to whom the
// Software is furnished to do so, subject to the following conditions:
//
// The above copyright notice and this permission notice shall be included in
// all copies or substantial portions of the Software.
//
// THE SOFTWARE IS PROVIDED "AS IS", WITHOUT WARRANTY OF ANY KIND, EXPRESS OR
// IMPLIED, INCLUDING BUT NOT LIMITED TO THE WARRANTIES OF MERCHANTABILITY,
// FITNESS FOR A PARTICULAR PURPOSE AND NONINFRINGEMENT. IN NO EVENT SHALL THE
// AUTHORS OR COPYRIGHT HOLDERS BE LIABLE FOR ANY CLAIM, DAMAGES OR OTHER
// LIABILITY, WHETHER IN AN ACTION OF CONTRACT, TORT OR OTHERWISE, ARISING
// FROM, OUT OF OR IN CONNECTION WITH THE SOFTWARE OR THE USE OR OTHER DEALINGS
// IN THE SOFTWARE.
//------------------------------------------------------------------------------
#include <exception>       // std::exception
#include <iostream>        // std::cerr
#include <mutex>           // std::mutex, std::lock_guard
#include <thread>          // std::this_thread
#include <sstream>         // std::stringstream
#include <unordered_map>   // std::unordered_map
#include <utility>         // std::pair, std::make_pair, std::move
#include "../datatable/include/datatable.h"
#include "call_logger.h"
#include "csv/reader.h"
#include "datatablemodule.h"
#include "expr/head_func.h"
#include "expr/head_reduce.h"
#include "expr/py_by.h"              // py::oby
#include "expr/py_join.h"            // py::ojoin
#include "expr/py_sort.h"            // py::osort
#include "expr/py_update.h"          // py::oupdate
#include "frame/py_frame.h"
#include "frame/repr/html_widget.h"
#include "ltype.h"
#include "models/aggregator.h"
#include "models/py_ftrl.h"
#include "options.h"
#include "parallel/api.h"
#include "parallel/thread_pool.h"
#include "progress/_options.h"
#include "py_encodings.h"
#include "python/_all.h"
#include "python/string.h"
#include "read/py_read_iterator.h"
#include "sort.h"
#include "utils/assert.h"
#include "utils/exceptions.h"
#include "utils/macros.h"
#include "utils/terminal/terminal.h"
#include "utils/terminal/terminal_stream.h"
#include "utils/terminal/terminal_style.h"
#include "ztest.h"



static_assert(INTPTR_MAX == INT64_MAX,
              "Only 64 bit platforms are supported.");

static_assert(sizeof(void*) == 8, "Expected size(void*) to be 8 bytes");
static_assert(sizeof(void*) == sizeof(size_t),
              "size(size_t) != size(void*)");
static_assert(sizeof(void*) == sizeof(int64_t),
              "size(int64_t) != size(void*)");

static_assert(sizeof(int8_t) == 1, "int8_t should be 1-byte");
static_assert(sizeof(int16_t) == 2, "int16_t should be 2-byte");
static_assert(sizeof(int32_t) == 4, "int32_t should be 4-byte");
static_assert(sizeof(int64_t) == 8, "int64_t should be 8-byte");
static_assert(sizeof(float) == 4, "float should be 4-byte");
static_assert(sizeof(double) == 8, "double should be 8-byte");
static_assert(sizeof(char) == sizeof(unsigned char), "char != uchar");
static_assert(sizeof(char) == 1, "sizeof(char) != 1");

static_assert(sizeof(dt::LType) == 1, "LType does not fit in a byte");
static_assert(sizeof(dt::SType) == 1, "SType does not fit in a byte");

static_assert(static_cast<unsigned>(-1) - static_cast<unsigned>(-3) == 2,
              "Unsigned arithmetics check");
static_assert(3u - (0-1u) == 4u, "Unsigned arithmetics check");
static_assert(0-1u == 0xFFFFFFFFu, "Unsigned arithmetics check");

static_assert(sizeof(int64_t) == sizeof(Py_ssize_t),
              "int64_t and Py_ssize_t should refer to the same type");




//------------------------------------------------------------------------------
// These functions are exported as `datatable.internal.*`
//------------------------------------------------------------------------------

static std::pair<DataTable*, size_t>
_unpack_frame_column_args(const py::PKArgs& args)
{
  if (!args[0] || !args[1]) throw ValueError() << "Expected 2 arguments";
  DataTable* dt = args[0].to_datatable();
  size_t col    = args[1].to_size_t();

  if (!dt) throw TypeError() << "First parameter should be a Frame";
  if (col >= dt->ncols()) throw ValueError() << "Index out of bounds";
  return std::make_pair(dt, col);
}


static py::PKArgs args_frame_columns_virtual(
    1, 0, 0, false, false, {"frame"},
    "frame_columns_virtual",
R"(frame_columns_virtual(frame)
--

Return the tuple of which columns in the Frame are virtual.
)");

static py::oobj frame_columns_virtual(const py::PKArgs& args) {
  DataTable* dt = args[0].to_datatable();
  py::otuple virtuals(dt->ncols());
  for (size_t i = 0; i < dt->ncols(); ++i) {
    virtuals.set(i, py::obool(dt->get_column(i).is_virtual()));
  }
  return std::move(virtuals);
}


static py::PKArgs args_frame_column_data_r(
    2, 0, 0, false, false, {"frame", "i"},
    "frame_column_data_r",
R"(frame_column_data_r(frame, i)
--

Return C pointer to the main data array of the column `frame[i]`. The pointer
is returned as a `ctypes.c_void_p` object.
)");

static py::oobj frame_column_data_r(const py::PKArgs& args) {
  static py::oobj c_void_p = py::oobj::import("ctypes", "c_void_p");

  auto u = _unpack_frame_column_args(args);
  DataTable* dt = u.first;
  size_t col_index = u.second;
  Column& col = dt->get_column(col_index);
  col.materialize();  // Needed for getting the column's data buffer
  size_t iptr = reinterpret_cast<size_t>(col.get_data_readonly());
  return c_void_p.call({py::oint(iptr)});
}


static py::PKArgs args_frame_integrity_check(
  1, 0, 0, false, false, {"frame"}, "frame_integrity_check",
R"(frame_integrity_check(frame)
--

This function performs a range of tests on the `frame` to verify
that its internal state is consistent. It returns None on success,
or throws an AssertionError if any problems were found.
)");

static void frame_integrity_check(const py::PKArgs& args) {
  if (!args[0].is_frame()) {
    throw TypeError() << "Function `frame_integrity_check()` takes a Frame "
        "as a single positional argument";
  }
  auto frame = static_cast<py::Frame*>(args[0].to_borrowed_ref());
  frame->integrity_check();
}



static py::PKArgs args_in_debug_mode(
    0, 0, 0, false, false, {}, "in_debug_mode",
    "Return True if datatable was compiled in debug mode");

static py::oobj in_debug_mode(const py::PKArgs&) {
  #if DT_DEBUG
    return py::True();
  #else
    return py::False();
  #endif
}



static py::PKArgs args_get_thread_ids(
    0, 0, 0, false, false, {}, "get_thread_ids",
R"(Return system ids of all threads used internally by datatable)");

static py::oobj get_thread_ids(const py::PKArgs&) {
  std::mutex m;
  size_t n = dt::num_threads_in_pool();
  py::olist list(n);
  xassert(dt::this_thread_index() == 0);

  dt::parallel_region([&] {
    std::stringstream ss;
    size_t i = dt::this_thread_index();
    ss << std::this_thread::get_id();
    std::lock_guard<std::mutex> lock(m);
    xassert(!list[i]);
    list.set(i, py::ostring(ss.str()));
  });

  for (size_t i = 0; i < n; ++i) {
    xassert(list[i]);
  }
  return std::move(list);
}




static py::PKArgs args__register_function(
    2, 0, 0, false, false, {"n", "fn"}, "_register_function", nullptr);

static void _register_function(const py::PKArgs& args) {
  size_t n = args.get<size_t>(0);
  py::oobj fn = args[1].to_oobj();

  PyObject* fnref = std::move(fn).release();
  switch (n) {
    case 2: dt::init_py_stype_objs(fnref); break;
    case 3: dt::init_py_ltype_objs(fnref); break;
    case 7: py::Frame_Type = fnref; break;
    case 9: py::Expr_Type = fnref; break;
    default: throw ValueError() << "Unknown index: " << n;
  }
}



static py::PKArgs args_compiler_version(
  0, 0, 0, false, false, {}, "compiler_version",
  "Return the version of the C++ compiler used to compile this module");

const char* get_compiler_version_string() {
  #define STR(x) STR1(x)
  #define STR1(x) #x
  #if DT_COMPILER_CLANG
    return "CLang " STR(__clang_major__) "." STR(__clang_minor__) "."
           STR(__clang_patchlevel__);
  #elif DT_COMPILER_MSVC
    return "MSVC " STR(_MSC_FULL_VER);
  #elif defined(__MINGW64__)
    return "MinGW64 " STR(__MINGW64_VERSION_MAJOR) "."
           STR(__MINGW64_VERSION_MINOR);
  #elif DT_COMPILER_GCC
    return "GCC " STR(__GNUC__) "." STR(__GNUC_MINOR__) "."
           STR(__GNUC_PATCHLEVEL__);
  #else
    return "Unknown";
  #endif
  #undef STR
  #undef STR1
}

static py::oobj compiler_version(const py::PKArgs&) {
  return py::ostring(get_compiler_version_string());
}



static py::PKArgs args_regex_supported(
  0, 0, 0, false, false, {}, "regex_supported",
  "Was the datatable built with regular expression support?");

static py::oobj regex_supported(const py::PKArgs&) {
  return py::obool(REGEX_SUPPORTED);
}



static py::PKArgs args_apply_color(
  2, 0, 0, false ,false, {"color", "text"}, "apply_color",
  "Paint the text into the specified color with by appending "
  "the appropriate terminal control sequences");

static py::oobj apply_color(const py::PKArgs& args) {
  if (args[0].is_none_or_undefined()) {
    throw TypeError() << "Missing required argument `color`";
  }
  if (args[1].is_none_or_undefined()) {
    throw TypeError() << "Missing required argument `text`";
  }
  bool use_colors = dt::Terminal::standard_terminal().colors_enabled();
  if (!use_colors) {
    return args[1].to_oobj();
  }
  std::string color = args[0].to_string();
  std::string text = args[1].to_string();

  dt::TerminalStream ts(true);
  if      (color == "bright_black") ts << dt::style::grey;
  else if (color == "grey"        ) ts << dt::style::grey;
  else if (color == "bright_green") ts << dt::style::bgreen;
  else if (color == "dim"         ) ts << dt::style::dim;
  else if (color == "italic"      ) ts << dt::style::italic;
  else if (color == "yellow"      ) ts << dt::style::yellow;
  else if (color == "bold"        ) ts << dt::style::bold;
  else if (color == "red"         ) ts << dt::style::red;
  else if (color == "bright_red"  ) ts << dt::style::bred;
  else if (color == "cyan"        ) ts << dt::style::cyan;
  else if (color == "bright_cyan" ) ts << dt::style::bcyan;
  else {
    throw ValueError() << "Unknown color `" << color << "`";
  }
  ts << text << dt::style::end;
  return py::ostring(ts.str());
}



static py::PKArgs args_initialize_options(
  1, 0, 0, false, false, {"options"}, "initialize_options",
  "Signal to core C++ datatable to register all internal options\n"
  "with the provided options manager.");

static void initialize_options(const py::PKArgs& args) {
  py::oobj options = args[0].to_oobj();
  if (!options) return;

  dt::use_options_store(options);
  dt::ThreadPool::init_options();
  dt::progress::init_options();
  py::Frame::init_names_options();
  py::Frame::init_display_options();
  dt::read::GenericReader::init_options();
  sort_init_options();
  dt::CallLogger::init_options();
}


static py::PKArgs args_initialize_final(
  0, 0, 0, false, false, {}, "initialize_final", "");

static void initialize_final(const py::PKArgs&) {
  init_exceptions();
}




//------------------------------------------------------------------------------
// Module definition
//------------------------------------------------------------------------------

void py::DatatableModule::init_methods() {
  ADD_FN(&_register_function, args__register_function);
  ADD_FN(&in_debug_mode, args_in_debug_mode);
  ADD_FN(&frame_columns_virtual, args_frame_columns_virtual);
  ADD_FN(&frame_column_data_r, args_frame_column_data_r);
  ADD_FN(&frame_integrity_check, args_frame_integrity_check);
  ADD_FN(&get_thread_ids, args_get_thread_ids);
  ADD_FN(&initialize_options, args_initialize_options);
  ADD_FN(&initialize_final, args_initialize_final);
  ADD_FN(&compiler_version, args_compiler_version);
  ADD_FN(&regex_supported, args_regex_supported);
  ADD_FN(&apply_color, args_apply_color);

  init_methods_aggregate();
  init_methods_buffers();
  init_methods_cbind();
  init_methods_csv();
  init_methods_cut();
<<<<<<< HEAD
  init_methods_qcut();
=======
>>>>>>> 731bc059
  init_methods_ifelse();
  init_methods_isclose();
  init_methods_jay();
  init_methods_join();
  init_methods_kfold();
  init_methods_rbind();
  init_methods_repeat();
  init_methods_sets();
  init_methods_shift();
  init_methods_str();
  init_methods_styles();

  init_casts();
  init_fbinary();
  init_fnary();
  init_funary();
  init_fuzzy();

  #ifdef DTTEST
    init_tests();
  #endif
}


extern "C" {

  /* Called when Python program imports the module */
  PyMODINIT_FUNC PyInit__datatable() noexcept
  {
    static py::DatatableModule dtmod;
    PyObject* m = nullptr;

    try {
      m = dtmod.init();

      // Initialize submodules
      if (!init_py_encodings(m)) return nullptr;

      dt::expr::Head_Func::init();

      py::Frame::init_type(m);
      py::Ftrl::init_type(m);
      py::ReadIterator::init_type(m);

      dt::init_config_option(m);
      py::oby::init(m);
      py::ojoin::init(m);
      py::osort::init(m);
      py::oupdate::init(m);

    } catch (const std::exception& e) {
      exception_to_python(e);
      m = nullptr;
    }

    return m;
  }

} // extern "C"
<|MERGE_RESOLUTION|>--- conflicted
+++ resolved
@@ -366,10 +366,6 @@
   init_methods_cbind();
   init_methods_csv();
   init_methods_cut();
-<<<<<<< HEAD
-  init_methods_qcut();
-=======
->>>>>>> 731bc059
   init_methods_ifelse();
   init_methods_isclose();
   init_methods_jay();
@@ -381,6 +377,7 @@
   init_methods_shift();
   init_methods_str();
   init_methods_styles();
+  init_methods_qcut();
 
   init_casts();
   init_fbinary();
